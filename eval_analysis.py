#analysis pipeline for text length versus LLM prediction accuracy using generated predictions 

#python retro_length_analysis_multi.py \
  --predictions_dir results \
  --output_dir results/length_analysis \
  --n_boot 5000 \
  --ci 95 \
  --length_unit words

# Merge many prediction CSVs, analyze whether text length impacts accuracy,
# and compute bootstrap CIs for accuracy by length bucket.
<<<<<<< HEAD
=======

>>>>>>> f378d125
import os
import argparse
import glob
import numpy as np
<<<<<<< HEAD
from scipy.stats import spearmanr

# ===== ARGUMENT PARSER =====
parser = argparse.ArgumentParser()
parser.add_argument("--predictions_dir", type=str, required=True,
                    help="Folder containing CSV prediction files")
parser.add_argument("--output_dir", type=str, required=True,
                    help="Folder to save length analysis results")
parser.add_argument("--length_unit", choices=["chars", "words"], default="chars",
                    help="Unit for comment length (chars or words)")
=======
import pandas as pd
import matplotlib.pyplot as plt
import seaborn as sns
from scipy.stats import pearsonr, spearmanr

# ----------------------------
# Bootstrap helper
# ----------------------------
def bootstrap_ci_binary_accuracy(values, n_boot=2000, ci=95, rng=None):
    """
    values: array-like of 0/1 correctness for a given bucket
    n_boot: number of bootstrap resamples
    ci: confidence level (e.g., 95)
    rng: np.random.Generator for reproducibility (optional)
    Returns: mean, lower, upper
    """
    values = np.asarray(values)
    if len(values) == 0:
        return np.nan, np.nan, np.nan
    if rng is None:
        rng = np.random.default_rng()

    means = []
    n = len(values)
    for _ in range(n_boot):
        sample = rng.choice(values, size=n, replace=True)
        means.append(sample.mean())
    means = np.array(means)

    mean_point = float(values.mean())
    alpha = (100 - ci) / 2
    lower = np.percentile(means, alpha)
    upper = np.percentile(means, 100 - alpha)
    return mean_point, float(lower), float(upper)

# ----------------------------
# CLI
# ----------------------------
parser = argparse.ArgumentParser(description="Analyze accuracy vs text length across multiple prediction CSVs.")
parser.add_argument("--predictions_dir", type=str, required=True,
                    help="Directory containing predictions CSVs (each run saved separately).")
parser.add_argument("--output_dir", type=str, default="results/length_analysis",
                    help="Directory to save analysis outputs.")
parser.add_argument("--n_boot", type=int, default=2000, help="Number of bootstrap resamples.")
parser.add_argument("--ci", type=float, default=95.0, help="Confidence interval level (e.g., 95).")
parser.add_argument("--length_unit", choices=["chars", "words"], default="chars",
                    help="Measure length by characters or words.")
>>>>>>> f378d125
args = parser.parse_args()

os.makedirs(args.output_dir, exist_ok=True)

<<<<<<< HEAD
# ===== LOAD AND CONCATENATE CSV FILES =====
=======
# ----------------------------
# Load all runs
# ----------------------------
>>>>>>> f378d125
all_files = glob.glob(os.path.join(args.predictions_dir, "*.csv"))
if not all_files:
    raise ValueError(f"No CSV files found in {args.predictions_dir}")

dfs = []
for f in all_files:
<<<<<<< HEAD
    df = pd.read_csv(f)
    if "predicted_zero_sum" not in df.columns or "ground_truth" not in df.columns:
        raise ValueError(f"CSV file {f} missing required columns")
    # Ensure numeric columns
    df["predicted_zero_sum"] = pd.to_numeric(df["predicted_zero_sum"], errors="coerce")
    df["ground_truth"] = pd.to_numeric(df["ground_truth"], errors="coerce")
    dfs.append(df)

df = pd.concat(dfs, ignore_index=True)

# Drop rows with NaN in predictions or ground truth
df = df.dropna(subset=["predicted_zero_sum", "ground_truth"])
df["predicted_zero_sum"] = df["predicted_zero_sum"].astype(int)
df["ground_truth"] = df["ground_truth"].astype(int)

# ===== CALCULATE COMMENT LENGTH =====
if args.length_unit == "chars":
    df["comment_length"] = df["text"].str.len()
else:
    df["comment_length"] = df["text"].str.split().apply(len)

# ===== BUCKET COMMENTS BY LENGTH (optional) =====
# Example: 10 buckets
df["length_bucket"] = pd.qcut(df["comment_length"], q=10, duplicates='drop')

# ===== SPEARMAN CORRELATION =====
spearman_corr, p_value = spearmanr(df["comment_length"], df["predicted_zero_sum"])
print(f"Spearman correlation between comment length and predicted label: {spearman_corr:.4f} (p={p_value:.4f})")

# ===== SAVE ANALYSIS =====
analysis_path = os.path.join(args.output_dir, "length_vs_prediction.csv")
df.to_csv(analysis_path, index=False)
print(f"Length analysis saved to {analysis_path}")
=======
    df_run = pd.read_csv(f)
    # Minimal schema check
    missing = {"text", "ground_truth", "predicted_zero_sum"} - set(df_run.columns)
    if missing:
        raise ValueError(f"{os.path.basename(f)} is missing required columns: {missing}")
    df_run["run_id"] = os.path.basename(f).replace(".csv", "")
    dfs.append(df_run)

df = pd.concat(dfs, ignore_index=True)
print(f"Loaded {len(df)} predictions from {len(all_files)} files.")

# ----------------------------
# Prepare
# ----------------------------
df = df.dropna(subset=["predicted_zero_sum"])
# Ensure ints
df["ground_truth"] = df["ground_truth"].astype(int)
df["predicted_zero_sum"] = df["predicted_zero_sum"].astype(int)
df["correct"] = (df["predicted_zero_sum"] == df["ground_truth"]).astype(int)

# Text length
if args.length_unit == "words":
    df["text_length"] = df["text"].apply(lambda x: len(str(x).split()))
else:
    df["text_length"] = df["text"].str.len()

# Create quantile buckets (5 bins by default); drop duplicates if needed
df["length_bucket"] = pd.qcut(df["text_length"], q=5, duplicates="drop")

# ----------------------------
# Overall accuracy by bucket + bootstrap CIs
# ----------------------------
bucket_group = df.groupby("length_bucket", observed=True)
bucket_rows = []
rng = np.random.default_rng()  # one RNG for all CIs

for bucket, sub in bucket_group:
    mean_acc, lo, hi = bootstrap_ci_binary_accuracy(
        sub["correct"].values, n_boot=args.n_boot, ci=args.ci, rng=rng
    )
    bucket_rows.append({
        "length_bucket": str(bucket),
        "n": len(sub),
        "accuracy": mean_acc,
        f"ci_lower_{int(args.ci)}": lo,
        f"ci_upper_{int(args.ci)}": hi
    })

bucket_ci_df = pd.DataFrame(bucket_rows)
bucket_ci_path = os.path.join(args.output_dir, "accuracy_by_length_bucket_with_CI.csv")
bucket_ci_df.to_csv(bucket_ci_path, index=False)

# ----------------------------
# Per-run accuracy by bucket (no CI here, distribution shown via box/violin)
# ----------------------------
per_run_acc = df.groupby(["run_id", "length_bucket"], observed=True)["correct"].mean().reset_index()
per_run_acc_path = os.path.join(args.output_dir, "per_run_accuracy_by_length_bucket.csv")
per_run_acc.to_csv(per_run_acc_path, index=False)

# ----------------------------
# Correlations (length vs correctness)
# ----------------------------
pearson_corr, pearson_p = pearsonr(df["text_length"], df["correct"])
spearman_corr, spearman_p = spearmanr(df["text_length"], df["correct"])
corr_results = pd.DataFrame([{
    "length_unit": args.length_unit,
    "Pearson_r": pearson_corr,
    "Pearson_p": pearson_p,
    "Spearman_rho": spearman_corr,
    "Spearman_p": spearman_p
}])
corr_path = os.path.join(args.output_dir, "correlation_results.csv")
corr_results.to_csv(corr_path, index=False)

print("\n=== Correlation Results ===")
print(corr_results.to_string(index=False))

# ----------------------------
# PLOTS
# ----------------------------

# 1) Scatter: length vs correctness
plt.figure(figsize=(8, 6))
plt.scatter(df["text_length"], df["correct"], alpha=0.3)
plt.xlabel(f"Comment Length ({args.length_unit})")
plt.ylabel("Correct (1) / Incorrect (0)")
plt.title("Prediction Accuracy vs Comment Length (All Runs)")
plt.tight_layout()
plt.savefig(os.path.join(args.output_dir, "accuracy_vs_length.png"), dpi=300)
plt.close()

# 2) Per-run distribution by bucket (boxplot + violin)
plt.figure(figsize=(10, 6))
sns.boxplot(data=per_run_acc, x="length_bucket", y="correct")
plt.xticks(rotation=45)
plt.xlabel("Text Length Bucket")
plt.ylabel("Accuracy")
plt.title("Per-Run Accuracy by Text Length Bucket (Boxplot)")
plt.tight_layout()
plt.savefig(os.path.join(args.output_dir, "per_run_accuracy_boxplot.png"), dpi=300)
plt.close()

plt.figure(figsize=(10, 6))
sns.violinplot(data=per_run_acc, x="length_bucket", y="correct", inner="quartile")
plt.xticks(rotation=45)
plt.xlabel("Text Length Bucket")
plt.ylabel("Accuracy")
plt.title("Per-Run Accuracy by Text Length Bucket (Violin)")
plt.tight_layout()
plt.savefig(os.path.join(args.output_dir, "per_run_accuracy_violin.png"), dpi=300)
plt.close()

# 3) Accuracy by bucket with bootstrap CIs (error bars)
# Sort buckets by their left edge for nicer ordering on x-axis
# Convert interval string back to an orderable key
def bucket_sort_key(s):
    # s looks like "(a, b]" or "[a, b]"
    # Extract numbers safely
    txt = s.replace("(", "").replace(")", "").replace("[", "").replace("]", "")
    left = txt.split(",")[0].strip()
    try:
        return float(left)
    except:
        return 0.0

plot_df = bucket_ci_df.copy()
plot_df["sort_key"] = plot_df["length_bucket"].apply(bucket_sort_key)
plot_df = plot_df.sort_values("sort_key", ascending=True)

x = np.arange(len(plot_df))
y = plot_df["accuracy"].values
yerr_lower = y - plot_df[f"ci_lower_{int(args.ci)}"].values
yerr_upper = plot_df[f"ci_upper_{int(args.ci)}"].values - y
yerr = np.vstack([yerr_lower, yerr_upper])

plt.figure(figsize=(10, 6))
plt.bar(x, y)
plt.errorbar(x, y, yerr=yerr, fmt='none', capsize=4, linewidth=1)
plt.xticks(x, plot_df["length_bucket"], rotation=45, ha="right")
plt.ylim(0, 1)
plt.ylabel("Accuracy")
plt.xlabel("Text Length Bucket")
plt.title(f"Accuracy by Length Bucket with {int(args.ci)}% Bootstrap CIs")
plt.tight_layout()
plt.savefig(os.path.join(args.output_dir, "accuracy_by_length_bucket_with_CI.png"), dpi=300)
plt.close()

print("\n✅ Analysis complete.")
print(f"- Overall CI CSV: {bucket_ci_path}")
print(f"- Per-run bucket CSV: {per_run_acc_path}")
print(f"- Correlations CSV: {corr_path}")
print(f"- Plots saved in: {args.output_dir}")
>>>>>>> f378d125
<|MERGE_RESOLUTION|>--- conflicted
+++ resolved
@@ -9,26 +9,11 @@
 
 # Merge many prediction CSVs, analyze whether text length impacts accuracy,
 # and compute bootstrap CIs for accuracy by length bucket.
-<<<<<<< HEAD
-=======
-
->>>>>>> f378d125
+
 import os
 import argparse
 import glob
 import numpy as np
-<<<<<<< HEAD
-from scipy.stats import spearmanr
-
-# ===== ARGUMENT PARSER =====
-parser = argparse.ArgumentParser()
-parser.add_argument("--predictions_dir", type=str, required=True,
-                    help="Folder containing CSV prediction files")
-parser.add_argument("--output_dir", type=str, required=True,
-                    help="Folder to save length analysis results")
-parser.add_argument("--length_unit", choices=["chars", "words"], default="chars",
-                    help="Unit for comment length (chars or words)")
-=======
 import pandas as pd
 import matplotlib.pyplot as plt
 import seaborn as sns
@@ -76,59 +61,19 @@
 parser.add_argument("--ci", type=float, default=95.0, help="Confidence interval level (e.g., 95).")
 parser.add_argument("--length_unit", choices=["chars", "words"], default="chars",
                     help="Measure length by characters or words.")
->>>>>>> f378d125
 args = parser.parse_args()
 
 os.makedirs(args.output_dir, exist_ok=True)
 
-<<<<<<< HEAD
-# ===== LOAD AND CONCATENATE CSV FILES =====
-=======
 # ----------------------------
 # Load all runs
 # ----------------------------
->>>>>>> f378d125
 all_files = glob.glob(os.path.join(args.predictions_dir, "*.csv"))
 if not all_files:
     raise ValueError(f"No CSV files found in {args.predictions_dir}")
 
 dfs = []
 for f in all_files:
-<<<<<<< HEAD
-    df = pd.read_csv(f)
-    if "predicted_zero_sum" not in df.columns or "ground_truth" not in df.columns:
-        raise ValueError(f"CSV file {f} missing required columns")
-    # Ensure numeric columns
-    df["predicted_zero_sum"] = pd.to_numeric(df["predicted_zero_sum"], errors="coerce")
-    df["ground_truth"] = pd.to_numeric(df["ground_truth"], errors="coerce")
-    dfs.append(df)
-
-df = pd.concat(dfs, ignore_index=True)
-
-# Drop rows with NaN in predictions or ground truth
-df = df.dropna(subset=["predicted_zero_sum", "ground_truth"])
-df["predicted_zero_sum"] = df["predicted_zero_sum"].astype(int)
-df["ground_truth"] = df["ground_truth"].astype(int)
-
-# ===== CALCULATE COMMENT LENGTH =====
-if args.length_unit == "chars":
-    df["comment_length"] = df["text"].str.len()
-else:
-    df["comment_length"] = df["text"].str.split().apply(len)
-
-# ===== BUCKET COMMENTS BY LENGTH (optional) =====
-# Example: 10 buckets
-df["length_bucket"] = pd.qcut(df["comment_length"], q=10, duplicates='drop')
-
-# ===== SPEARMAN CORRELATION =====
-spearman_corr, p_value = spearmanr(df["comment_length"], df["predicted_zero_sum"])
-print(f"Spearman correlation between comment length and predicted label: {spearman_corr:.4f} (p={p_value:.4f})")
-
-# ===== SAVE ANALYSIS =====
-analysis_path = os.path.join(args.output_dir, "length_vs_prediction.csv")
-df.to_csv(analysis_path, index=False)
-print(f"Length analysis saved to {analysis_path}")
-=======
     df_run = pd.read_csv(f)
     # Minimal schema check
     missing = {"text", "ground_truth", "predicted_zero_sum"} - set(df_run.columns)
@@ -280,5 +225,4 @@
 print(f"- Overall CI CSV: {bucket_ci_path}")
 print(f"- Per-run bucket CSV: {per_run_acc_path}")
 print(f"- Correlations CSV: {corr_path}")
-print(f"- Plots saved in: {args.output_dir}")
->>>>>>> f378d125
+print(f"- Plots saved in: {args.output_dir}")